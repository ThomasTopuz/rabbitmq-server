--- conflicted
+++ resolved
@@ -184,21 +184,10 @@
         {error, not_found} ->
             gen_server2:reply(From, ok),
             {stop, normal, State}
-<<<<<<< HEAD
     end;
-
-handle_call({run_backing_queue, Mod, Fun}, _From, State) ->
-    reply(ok, run_backing_queue(Mod, Fun, State));
-
-handle_call({commit, _Txn, _ChPid}, _From, State) ->
-    %% We don't support transactions in mirror queues
-    reply(ok, State);
 
 handle_call(info, _From, State) ->
     reply(infos(?INFO_KEYS, State), State).
-=======
-    end.
->>>>>>> 13142c3e
 
 handle_cast({run_backing_queue, Mod, Fun}, State) ->
     noreply(run_backing_queue(Mod, Fun, State));
