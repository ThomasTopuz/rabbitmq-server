--- conflicted
+++ resolved
@@ -65,13 +65,8 @@
       'ok' | {'error', [{'error' | 'exit' | 'throw', any()}]}).
 
 -spec(start/0 :: () -> 'ok').
-<<<<<<< HEAD
--spec(declare/5 :: (queue_name(), boolean(), boolean(), amqp_table(), maybe(pid())) ->
-             amqqueue()).
-=======
 -spec(declare/5 :: (queue_name(), boolean(), boolean(), amqp_table(),
                     maybe(pid())) -> amqqueue()).
->>>>>>> ab9024d7
 -spec(lookup/1 :: (queue_name()) -> {'ok', amqqueue()} | not_found()).
 -spec(with/2 :: (queue_name(), qfun(A)) -> A | not_found()).
 -spec(with_or_die/2 :: (queue_name(), qfun(A)) -> A).
@@ -149,11 +144,7 @@
 recover_durable_queues(DurableQueues) ->
     Qs = [start_queue_process(Q) || Q <- DurableQueues],
     [Q || Q <- Qs, gen_server2:call(Q#amqqueue.pid, {init, true}) == Q].
-<<<<<<< HEAD
-    
-=======
-
->>>>>>> ab9024d7
+
 declare(QueueName, Durable, AutoDelete, Args, Owner) ->
     Q = start_queue_process(#amqqueue{name = QueueName,
                                       durable = Durable,
@@ -328,19 +319,12 @@
     delegate:invoke_no_result(
       QPids, fun (QPid) -> gen_server2:cast(QPid, {flush, ChPid}) end).
 
-<<<<<<< HEAD
-internal_delete2(QueueName) ->
-    ok = mnesia:delete({rabbit_queue, QueueName}),
-    ok = mnesia:delete({rabbit_durable_queue, QueueName}),
-    %% this is last because it returns a post-transaction callback
-=======
 internal_delete1(QueueName) ->
     ok = mnesia:delete({rabbit_queue, QueueName}),
     ok = mnesia:delete({rabbit_durable_queue, QueueName}),
     %% we want to execute some things, as
     %% decided by rabbit_exchange, after the
     %% transaction.
->>>>>>> ab9024d7
     rabbit_exchange:delete_queue_bindings(QueueName).
 
 internal_delete(QueueName) ->
@@ -349,18 +333,10 @@
           fun () ->
                   case mnesia:wread({rabbit_queue, QueueName}) of
                       []  -> {error, not_found};
-<<<<<<< HEAD
-                      [_] -> internal_delete2(QueueName)
-=======
                       [_] -> internal_delete1(QueueName)
->>>>>>> ab9024d7
                   end
           end) of
-        Err = {error, _} ->
-            Err;
-        %% we want to execute some things, as
-        %% decided by rabbit_exchange, after the
-        %% transaction.
+        Err = {error, _} -> Err;
         PostHook ->
             PostHook(),
             ok
