--- conflicted
+++ resolved
@@ -701,24 +701,6 @@
 query_ra_indexes(#state{ra_indexes = RaIndexes}) ->
     RaIndexes.
 
-<<<<<<< HEAD
-query_consumer_count(#state{consumers = Consumers}) ->
-    maps:size(Consumers).
-
-query_consumers(#state{consumers = Consumers}) ->
-    maps:map(fun ({Tag, Pid}, #consumer{meta = Meta}) ->
-                     {Pid, Tag,
-                      maps:get(ack, Meta, undefined),
-                      maps:get(prefetch, Meta, undefined),
-                      maps:get(args, Meta, []),
-                      maps:get(username, Meta, undefined)}
-             end, Consumers).
-
-query_stat(#state{messages = M,
-                  consumers = Consumers}) ->
-    {maps:size(M), maps:size(Consumers)}.
-
-=======
 query_consumer_count(#state{consumers = Consumers, waiting_consumers = WaitingConsumers}) ->
     maps:size(Consumers) + length(WaitingConsumers).
 
@@ -740,8 +722,10 @@
                                                     Acc)
                                        end, #{}, WaitingConsumers),
     maps:merge(FromConsumers, FromWaitingConsumers).
->>>>>>> 3c42423d
-%% other
+
+query_stat(#state{messages = M,
+                  consumers = Consumers}) ->
+    {maps:size(M), maps:size(Consumers)}.
 
 -spec usage(atom()) -> float().
 usage(Name) when is_atom(Name) ->
