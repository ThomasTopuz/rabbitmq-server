--- conflicted
+++ resolved
@@ -512,14 +512,9 @@
                                         State#ch{
                                           queues_for_msg =
                                               dict:erase(MsgSeqNo, QFM),
-<<<<<<< HEAD
-                                          unconfirmed = Unconfirmed1});
-=======
                                           exchange_for_msg =
                                               dict:erase(MsgSeqNo, EFM),
-                                          unconfirmed =
-                                              gb_sets:delete(MsgSeqNo, UC)});
->>>>>>> c5b54e16
+                                          unconfirmed = Unconfirmed1});
                         _ -> State#ch{queues_for_msg =
                                           dict:store(MsgSeqNo, Qs1, QFM)}
                     end
@@ -578,21 +573,13 @@
         rabbit_exchange:publish(
           Exchange,
           rabbit_basic:delivery(Mandatory, Immediate, TxnKey, Message,
-<<<<<<< HEAD
                                 MsgSeqNo)),
-    State2 = process_routing_result(RoutingRes, DeliveredQPids,
-=======
-                                case IsPersistent of
-                                    true  -> MsgSeqNo;
-                                    false -> undefined
-                                end)),
     State2 = process_routing_result(RoutingRes, DeliveredQPids, ExchangeName,
-                                    IsPersistent,
->>>>>>> c5b54e16
                                     MsgSeqNo, Message, State1),
     maybe_incr_stats([{ExchangeName, 1} |
                       [{{QPid, ExchangeName}, 1} ||
                           QPid <- DeliveredQPids]], publish, State2),
+    io:format("did~n"),
     {noreply, case TxnKey of
                   none -> State2;
                   _    -> add_tx_participants(DeliveredQPids, State2)
@@ -1255,43 +1242,21 @@
             IsPersistent
     end.
 
-<<<<<<< HEAD
-process_routing_result(unroutable,    _, MsgSeqNo, Message, State) ->
-    ok = basic_return(Message, State#ch.writer_pid, no_route),
-    send_or_enqueue_ack(MsgSeqNo, undefined, State);
-process_routing_result(not_delivered, _, MsgSeqNo, Message, State) ->
-    ok = basic_return(Message, State#ch.writer_pid, no_consumers),
-    send_or_enqueue_ack(MsgSeqNo, undefined, State);
-process_routing_result(routed,       [], MsgSeqNo,       _, State) ->
-    send_or_enqueue_ack(MsgSeqNo, undefined, State);
-process_routing_result(routed,        _, undefined,      _, State) ->
+process_routing_result(unroutable, _QPids, XName, MsgSeqNo, Msg, State) ->
+    ok = basic_return(Msg, State#ch.writer_pid, no_route),
+    send_or_enqueue_ack(MsgSeqNo, undefined, XName, State);
+process_routing_result(not_delivered, _QPids, XName, MsgSeqNo, Msg, State) ->
+    ok = basic_return(Msg, State#ch.writer_pid, no_consumers),
+    send_or_enqueue_ack(MsgSeqNo, undefined, XName, State);
+process_routing_result(routed, [], XName, MsgSeqNo,  _Msg, State) ->
+    send_or_enqueue_ack(MsgSeqNo, undefined, XName, State);
+process_routing_result(routed, _QPids, _XName, undefined, _Msg, State) ->
     State;
-process_routing_result(routed,    QPids, MsgSeqNo,       _,
-                       State = #ch{queues_for_msg = QFM}) ->
-=======
-process_routing_result(unroutable, _QPids, ExchangeName, _Persistent, MsgSeqNo,
-                       Message, State) ->
-    ok = basic_return(Message, State#ch.writer_pid, no_route),
-    send_or_enqueue_ack(MsgSeqNo, undefined, ExchangeName, State);
-process_routing_result(not_delivered, _QPids, ExchangeName, _Persistent, MsgSeqNo,
-                       Message, State) ->
-    ok = basic_return(Message, State#ch.writer_pid, no_consumers),
-    send_or_enqueue_ack(MsgSeqNo, undefined, ExchangeName, State);
-process_routing_result(routed, [], ExchangeName, _Persistent, MsgSeqNo,
-                       _Msg, State) ->
-    send_or_enqueue_ack(MsgSeqNo, undefined, ExchangeName, State);
-process_routing_result(routed, _QPids, _EN, _Persistent, undefined,
-                       _Msg, State) ->
-    State;
-process_routing_result(routed, _QPids, ExchangeName, false, MsgSeqNo,
-                       _Msg, State) ->
-    send_or_enqueue_ack(MsgSeqNo, undefined, ExchangeName, State);
-process_routing_result(routed, QPids, ExchangeName, true, MsgSeqNo,
-                       _Msg, State = #ch{queues_for_msg   = QFM,
-                                         exchange_for_msg = EFM}) ->
-    EFM1 = dict:store(MsgSeqNo, ExchangeName, EFM),
-    io:format("Msg -> X: ~p -> ~p~n", [MsgSeqNo, ExchangeName]),
->>>>>>> c5b54e16
+process_routing_result(routed, QPids, XName, MsgSeqNo, _Msg,
+                       State = #ch{queues_for_msg   = QFM,
+                                   exchange_for_msg = EFM}) ->
+    EFM1 = dict:store(MsgSeqNo, XName, EFM),
+    io:format("Msg -> X: ~p -> ~p~n", [MsgSeqNo, XName]),
     QFM1 = dict:store(MsgSeqNo, sets:from_list(QPids), QFM),
     [maybe_monitor(QPid) || QPid <- QPids],
     State#ch{queues_for_msg = QFM1, exchange_for_msg = EFM1}.
