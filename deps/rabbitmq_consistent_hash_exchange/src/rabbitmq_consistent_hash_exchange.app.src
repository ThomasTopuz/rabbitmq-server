--- conflicted
+++ resolved
@@ -4,9 +4,5 @@
   {modules, []},
   {registered, []},
   {env, []},
-<<<<<<< HEAD
   {broker_version_requirements, []},
-  {applications, [rabbit]}]}.
-=======
-  {applications, [kernel, stdlib, rabbit_common, rabbit]}]}.
->>>>>>> 867b713a
+  {applications, [kernel, stdlib, rabbit_common, rabbit]}]}.