--- conflicted
+++ resolved
@@ -148,16 +148,7 @@
 <div class="section-hidden administrator-only">
 <h2>Import / Export Configuration</h2>
 <div class="hider">
-<<<<<<< HEAD
-  <form action="/api/all-configuration" method="post" enctype="multipart/form-data">
-=======
-  <p>
-    The configuration consists of users, virtual hosts, permissions,
-    exchanges, queues and bindings. It does not include the contents of
-    queues.
-  </p>
   <form action="../api/all-configuration" method="post" enctype="multipart/form-data">
->>>>>>> 640b1216
     <table class="two-col-layout">
       <tr>
         <td>
