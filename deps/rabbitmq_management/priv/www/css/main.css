--- conflicted
+++ resolved
@@ -94,14 +94,9 @@
 form.inline-form { float: left; }
 form.inline-form-right { float: right; }
 input, select { padding: 0.2em; }
-<<<<<<< HEAD
-input[type=text] { font: 1.1em Lucidatypewriter, Courier, monospace; }
-input[type=text].wide { width: 300px; }
-textarea { width: 600px; height: 200px; }
-=======
 input[type=text], input[type=password] { font: 1.1em Lucidatypewriter, Courier, monospace; }
 input[type=text].wide, input[type=password].wide { width: 300px; }
->>>>>>> 620652e3
+textarea { width: 600px; height: 200px; }
 .mand { color: #f88; padding: 0 5px;}
 
 table.form { margin-bottom: 0.5em; }
