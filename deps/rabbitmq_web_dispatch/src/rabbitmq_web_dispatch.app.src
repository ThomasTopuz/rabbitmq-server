{application, rabbitmq_web_dispatch,
 [{description, "RabbitMQ Web Dispatcher"},
  {vsn, ""},
  {modules, []},
  {registered, []},
  {mod, {rabbit_web_dispatch_app, []}},
  {env, []},
<<<<<<< HEAD
  {broker_version_requirements, []},
  {applications, [kernel, stdlib, cowboy]}]}.
=======
  {applications, [kernel, stdlib, rabbit_common, rabbit, mochiweb, webmachine]}]}.
>>>>>>> 08c4e727
<|MERGE_RESOLUTION|>--- conflicted
+++ resolved
@@ -5,9 +5,5 @@
   {registered, []},
   {mod, {rabbit_web_dispatch_app, []}},
   {env, []},
-<<<<<<< HEAD
   {broker_version_requirements, []},
-  {applications, [kernel, stdlib, cowboy]}]}.
-=======
-  {applications, [kernel, stdlib, rabbit_common, rabbit, mochiweb, webmachine]}]}.
->>>>>>> 08c4e727
+  {applications, [kernel, stdlib, rabbit_common, rabbit, cowboy]}]}.