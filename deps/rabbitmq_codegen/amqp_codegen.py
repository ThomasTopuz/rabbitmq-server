##   The contents of this file are subject to the Mozilla Public License
##   Version 1.1 (the "License"); you may not use this file except in
##   compliance with the License. You may obtain a copy of the License at
##   http://www.mozilla.org/MPL/
##
##   Software distributed under the License is distributed on an "AS IS"
##   basis, WITHOUT WARRANTY OF ANY KIND, either express or implied. See the
##   License for the specific language governing rights and limitations
##   under the License.
##
##   The Original Code is RabbitMQ.
##
##   The Initial Developers of the Original Code are LShift Ltd,
##   Cohesive Financial Technologies LLC, and Rabbit Technologies Ltd.
##
##   Portions created before 22-Nov-2008 00:00:00 GMT by LShift Ltd,
##   Cohesive Financial Technologies LLC, or Rabbit Technologies Ltd
##   are Copyright (C) 2007-2008 LShift Ltd, Cohesive Financial
##   Technologies LLC, and Rabbit Technologies Ltd.
##
##   Portions created by LShift Ltd are Copyright (C) 2007-2009 LShift
##   Ltd. Portions created by Cohesive Financial Technologies LLC are
##   Copyright (C) 2007-2009 Cohesive Financial Technologies
##   LLC. Portions created by Rabbit Technologies Ltd are Copyright
##   (C) 2007-2009 Rabbit Technologies Ltd.
##
##   All Rights Reserved.
##
##   Contributor(s): ______________________________________.
##

from __future__ import nested_scopes
import re
import sys
from os import remove
from optparse import OptionParser

try:
    try:
        import simplejson as json
    except ImportError, e:
        if sys.hexversion >= 0x20600f0:
            import json
        else:
            raise e
except ImportError:
    print >> sys.stderr , " You don't appear to have simplejson.py installed"
    print >> sys.stderr , " (an implementation of a JSON reader and writer in Python)."
    print >> sys.stderr , " You can install it:"
    print >> sys.stderr , "   - by running 'apt-get install python-simplejson' on Debian-based systems,"
    print >> sys.stderr , "   - by running 'yum install python-simplejson' on Fedora/Red Hat system,"
    print >> sys.stderr , "   - by running 'port install py25-simplejson' on Macports on OS X"
    print >> sys.stderr , "     (you may need to say 'make PYTHON=python2.5', as well),"
    print >> sys.stderr , "   - from sources from 'http://pypi.python.org/pypi/simplejson'"
    print >> sys.stderr , "   - simplejson is a standard json library in the Python core since 2.6"
    sys.exit(1)

def insert_base_types(d):
    for t in ['octet', 'shortstr', 'longstr', 'short', 'long',
              'longlong', 'bit', 'table', 'timestamp']:
        d[t] = t

class AmqpSpecFileMergeConflict(Exception): pass

# If ignore_conflicts is true, then we allow acc and new to conflict,
# with whatever's already in acc winning and new being ignored. If
# ignore_conflicts is false, acc and new must not conflict.

def default_spec_value_merger(key, acc, new, ignore_conflicts):
    if acc is None or acc == new or ignore_conflicts:
        return new
    else:
        raise AmqpSpecFileMergeConflict(key, acc, new)

def extension_info_merger(key, acc, new, ignore_conflicts):
    return acc + [new]

def domains_merger(key, acc, new, ignore_conflicts):
    merged = dict((k, v) for [k, v] in new)
    for [k, v] in acc:
        if merged.has_key(k):
            if not ignore_conflicts:
                raise AmqpSpecFileMergeConflict(key, acc, new)
        else:
            merged[k] = v

    return [[k, v] for (k, v) in merged.iteritems()]

def merge_dict_lists_by(dict_key, acc, new, ignore_conflicts):
    new_index = set(v[dict_key] for v in new)
    result = list(new) # shallow copy
    for v in acc:
        if v[dict_key] in new_index:
            if not ignore_conflicts:
                raise AmqpSpecFileMergeConflict(description, acc, new)
        else:
            result.append(v)
    return result

def constants_merger(key, acc, new, ignore_conflicts):
    return merge_dict_lists_by("name", acc, new, ignore_conflicts)

def methods_merger(classname, acc, new, ignore_conflicts):
    return merge_dict_lists_by("name", acc, new, ignore_conflicts)

def properties_merger(classname, acc, new, ignore_conflicts):
    return merge_dict_lists_by("name", acc, new, ignore_conflicts)

def class_merger(acc, new, ignore_conflicts):
    acc["methods"] = methods_merger(acc["name"],
                                    acc["methods"],
                                    new["methods"],
                                    ignore_conflicts)
    acc["properties"] = properties_merger(acc["name"],
                                          acc.get("properties", []),
                                          new.get("properties", []),
                                          ignore_conflicts)

def classes_merger(key, acc, new, ignore_conflicts):
    new_dict = dict((v["name"], v) for v in new)
    result = list(new) # shallow copy
    for w in acc:
        if w["name"] in new_dict:
            class_merger(new_dict[w["name"]], w, ignore_conflicts)
        else:
            result.append(w)
    return result

mergers = {
    "extension": (extension_info_merger, []),
    "domains": (domains_merger, []),
    "constants": (constants_merger, []),
    "classes": (classes_merger, []),
}

def merge_load_specs(filenames, ignore_conflicts):
    handles = [file(filename) for filename in filenames]
    docs = [json.load(handle) for handle in handles]
    spec = {}
    for doc in docs:
        for (key, value) in doc.iteritems():
            (merger, default_value) = mergers.get(key, (default_spec_value_merger, None))
            spec[key] = merger(key, spec.get(key, default_value), value, ignore_conflicts)
    for handle in handles: handle.close()
    return spec
        
class AmqpSpec:
    # Slight wart: use a class member rather than change the ctor signature
    # to avoid breaking everyone else's code.
    ignore_conflicts = False

    def __init__(self, filenames):
        self.spec = merge_load_specs(filenames, AmqpSpec.ignore_conflicts)

        self.major = self.spec['major-version']
        self.minor = self.spec['minor-version']
<<<<<<< HEAD
        self.revision = self.spec.get('revision', 0)
=======
        self.revision = self.spec.has_key('revision') and self.spec['revision'] or 0
>>>>>>> a4aa0d55
        self.port =  self.spec['port']

        self.domains = {}
        insert_base_types(self.domains)
        for entry in self.spec['domains']:
            self.domains[ entry[0] ] = entry[1]

        self.constants = []
        for d in self.spec['constants']:
            if d.has_key('class'):
                klass = d['class']
            else:
                klass = ''
            self.constants.append((d['name'], d['value'], klass))

        self.classes = []
        for element in self.spec['classes']:
            self.classes.append(AmqpClass(self.spec, element))
        
    def allClasses(self):
        return self.classes
    
    def allMethods(self):
        return [m for c in self.classes for m in c.allMethods()]

    def resolveDomain(self, n):
        return self.domains[n]

class AmqpEntity:
    def __init__(self, element):
        self.element = element
        self.name = element['name']
    
class AmqpClass(AmqpEntity):
    def __init__(self, spec, element):
        AmqpEntity.__init__(self, element)
        self.spec = spec
        self.index = int(self.element['id'])

        self.methods = []
        for method_element in self.element['methods']:
            self.methods.append(AmqpMethod(self, method_element))

        self.hasContentProperties = False
        for method in self.methods:
            if method.hasContent:
                self.hasContentProperties = True
                break

        self.fields = []
        if self.element.has_key('properties'):
            index = 0
            for e in self.element['properties']:
                self.fields.append(AmqpField(self, e, index))
                index = index + 1
            
    def allMethods(self):
        return self.methods

    def __repr__(self):
        return 'AmqpClass("' + self.name + '")'

class AmqpMethod(AmqpEntity):
    def __init__(self, klass, element):
        AmqpEntity.__init__(self, element)
        self.klass = klass
        self.index = int(self.element['id'])
        if self.element.has_key('synchronous'):
            self.isSynchronous = self.element['synchronous']
        else:
            self.isSynchronous = False
        if self.element.has_key('content'):
            self.hasContent = self.element['content']
        else:
            self.hasContent = False
        self.arguments = []

        index = 0
        for argument in element['arguments']:
            self.arguments.append(AmqpField(self, argument, index))
            index = index + 1
        
    def __repr__(self):
        return 'AmqpMethod("' + self.klass.name + "." + self.name + '" ' + repr(self.arguments) + ')'

class AmqpField(AmqpEntity):
    def __init__(self, method, element, index):
        AmqpEntity.__init__(self, element)
        self.method = method
        self.index = index

        if self.element.has_key('type'):
            self.domain = self.element['type']
        else:
            self.domain = self.element['domain']
            
        if self.element.has_key('default-value'):
            self.defaultvalue = self.element['default-value']
        else:
            self.defaultvalue = None

    def __repr__(self):
        return 'AmqpField("' + self.name + '")'

def do_main(header_fn, body_fn):
    do_main_dict({"header": header_fn, "body": body_fn})

def do_main_dict(funcDict):
    def usage():
        print >> sys.stderr , "Usage:"
        print >> sys.stderr , "  %s <function> <path_to_amqp_spec.json>... <path_to_output_file>" % (sys.argv[0])
        print >> sys.stderr , " where <function> is one of %s" % ", ".join([k for k in funcDict.keys()])

    def execute(fn, amqp_specs, out_file):
        stdout = sys.stdout
        f = open(out_file, 'w')
        try:
            try:
                sys.stdout = f
                fn(amqp_specs)
            except:
                remove(out_file)
                raise
        finally:
            sys.stdout = stdout
            f.close()

    parser = OptionParser()
    parser.add_option("--ignore-conflicts", action="store_true", dest="ignore_conflicts", default=False)
    (options, args) = parser.parse_args()

    if len(args) < 3:
        usage()
        sys.exit(1)
    else:
        function = args[0]
        sources = args[1:-1]
        dest = args[-1]
        AmqpSpec.ignore_conflicts = options.ignore_conflicts
        if funcDict.has_key(function):
            execute(funcDict[function], sources, dest)
        else:
            usage()
            sys.exit(1)<|MERGE_RESOLUTION|>--- conflicted
+++ resolved
@@ -154,11 +154,7 @@
 
         self.major = self.spec['major-version']
         self.minor = self.spec['minor-version']
-<<<<<<< HEAD
-        self.revision = self.spec.get('revision', 0)
-=======
         self.revision = self.spec.has_key('revision') and self.spec['revision'] or 0
->>>>>>> a4aa0d55
         self.port =  self.spec['port']
 
         self.domains = {}
