{application, rabbit_common,
 [{description, "RabbitMQ Common Libraries"},
  {vsn, "%%VSN%%"},
  {modules, [
             gen_server2,
<<<<<<< HEAD
             delegate,
             delegate_sup,
=======
             priority_queue,
>>>>>>> 2012791b
             rabbit_backing_queue,
             rabbit_basic,
             rabbit_binary_generator,
             rabbit_binary_parser,
             rabbit_channel,
             rabbit_command_assembler,
             rabbit_exchange_type,
             rabbit_auth_backend,
             rabbit_auth_mechanism,
             rabbit_framing_amqp_0_8,
             rabbit_framing_amqp_0_9_1,
             rabbit_heartbeat,
             rabbit_misc,
             rabbit_msg_store_index,
             rabbit_net,
             rabbit_reader,
             rabbit_writer,
             rabbit_queue_collector,
             rabbit_amqqueue,
             supervisor2
  ]},
  {registered, []},
  {env, []},
  {applications, [kernel, stdlib]}]}.<|MERGE_RESOLUTION|>--- conflicted
+++ resolved
@@ -3,12 +3,6 @@
   {vsn, "%%VSN%%"},
   {modules, [
              gen_server2,
-<<<<<<< HEAD
-             delegate,
-             delegate_sup,
-=======
-             priority_queue,
->>>>>>> 2012791b
              rabbit_backing_queue,
              rabbit_basic,
              rabbit_binary_generator,
