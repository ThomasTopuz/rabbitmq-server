--- conflicted
+++ resolved
@@ -55,48 +55,13 @@
                 tagged_sub_requests = dict:new(),
                 closing             = false,
                 writer,
-<<<<<<< HEAD
-                return_handler_pid = none,
-                flow_control = false,
-                flow_handler_pid = none,
-                consumers = dict:new(),
-                default_consumer = none,
-                start_writer_fun}).
-
-%% This diagram shows the interaction between the different component
-%% processes in an AMQP client scenario.
-%%
-%%                             message* / reply*        +-------+
-%%                            +----------------------   | queue |
-%%                            |                         +-------+
-%%                            |
-%%                            |                          +-----+
-%%                            v                          |     |
-%%           request                     reply*          |     v
-%% +------+  -------+  +--------------+  <------+  +----------------+
-%% | User |         |  | amqp_channel |         |  | direct_channel |
-%% +------+  <------+  +--------------+  -------+  +----------------+
-%%           response /        |          request
-%% cast/call         /         |
-%%                  /          | message
-%%                 /           v
-%% +-------------+/       +----------+
-%% | Pending RPC |        | Consumer |
-%% +-------------+        +----------+
-%%       |
-%% [consumer tag --> consumer pid]
-%%
-%% These notifications are processed asynchronously via
-%% handle_info/2 callbacks
-=======
                 return_handler_pid  = none,
                 flow_control        = false,
                 flow_handler_pid    = none,
                 consumers           = dict:new(),
                 default_consumer    = none,
-                start_infrastructure_fun
+                start_writer_fun
                }).
->>>>>>> d0641aef
 
 %%---------------------------------------------------------------------------
 %% Type Definitions
@@ -190,15 +155,10 @@
                              reply_code = Code,
                              class_id   = 0,
                              method_id  = 0},
-<<<<<<< HEAD
     case call(Channel, Close) of
         #'channel.close_ok'{} -> ok;
         Error                 -> Error
     end.
-=======
-    #'channel.close_ok'{} = call(Channel, Close),
-    ok.
->>>>>>> d0641aef
 
 %%---------------------------------------------------------------------------
 %% Consumer registration (API)
@@ -313,7 +273,6 @@
 %% Internal plumbing
 %%---------------------------------------------------------------------------
 
-<<<<<<< HEAD
 do(Method, Content, #state{driver = Driver, writer = W}) ->
     %% Catching because it expects the {channel_exit, _, _} message on error
     catch case {Driver, Content} of
@@ -326,13 +285,6 @@
 
 start_writer(State = #state{start_writer_fun = SWF}) ->
     Writer = SWF(),
-=======
-do(Method, Content, #state{driver = Driver, writer = Writer}) ->
-    ok = amqp_channel_util:do(Driver, Writer, Method, Content).
-
-start_infrastructure(State = #state{start_infrastructure_fun = SIF}) ->
-    {ok, Writer} = SIF(),
->>>>>>> d0641aef
     State#state{writer = Writer}.
 
 resolve_consumer(_ConsumerTag, #state{consumers = []}) ->
@@ -494,19 +446,11 @@
 %%---------------------------------------------------------------------------
 
 %% @private
-<<<<<<< HEAD
 init([Sup, Driver, ChannelNumber, SWF]) ->
-    {ok, #state{sup = Sup,
-                driver = Driver,
-                number = ChannelNumber,
+    {ok, #state{sup              = Sup,
+                driver           = Driver,
+                number           = ChannelNumber,
                 start_writer_fun = SWF}}.
-=======
-init([Sup, Driver, ChannelNumber, SIF]) ->
-    {ok, #state{sup                      = Sup,
-                driver                   = Driver,
-                number                   = ChannelNumber,
-                start_infrastructure_fun = SIF}}.
->>>>>>> d0641aef
 
 %% Standard implementation of the call/{2,3} command
 %% @private
@@ -635,7 +579,6 @@
 
 %% This comes from framing channel, the writer or rabbit_channel
 %% @private
-<<<<<<< HEAD
 handle_info({channel_exit, _FrPidOrChNumber, Reason},
             State = #state{number = Number}) ->
     case Reason of
@@ -651,8 +594,6 @@
     end;
 
 %% @private
-=======
->>>>>>> d0641aef
 handle_info({shutdown, Reason}, State) ->
     shutdown_with_reason(Reason, State);
 
