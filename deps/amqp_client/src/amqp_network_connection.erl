--- conflicted
+++ resolved
@@ -63,7 +63,6 @@
     %% Catching because it expects the {channel_exit, _, _} message on error
     catch rabbit_writer:send_command_sync(Writer, Method).
 
-<<<<<<< HEAD
 handle_message(timeout_waiting_for_close_ok,
                State = #state{closing_reason = Reason}) ->
     {stop, {timeout_waiting_for_close_ok, Reason}, State};
@@ -78,28 +77,6 @@
 handle_message({socket_error, _} = SocketError, State) ->
     {stop, SocketError, State};
 handle_message({channel_exit, _, Reason}, State) ->
-=======
-handle_info(timeout_waiting_for_close_ok, State = #state{closing = Closing}) ->
-    #closing{phase = wait_close_ok} = Closing, % assertion
-    {stop, {timeout_waiting_for_close_ok, closing_to_reason(Closing)}, State};
-handle_info(socket_closing_timeout, State = #state{closing = Closing}) ->
-    #closing{phase = wait_socket_close} = Closing, % assertion
-    {stop, {socket_closing_timeout, closing_to_reason(Closing)}, State};
-handle_info(socket_closed, State) ->
-    handle_socket_closed(State);
-handle_info({send_hard_error, AmqpError}, State) ->
-    {noreply, send_error(AmqpError, State)};
-handle_info({hard_error_in_channel, Pid, Reason}, State) ->
-    ?LOG_WARN("Connection (~p) closing: channel (~p) received hard error ~p "
-              "from server~n", [self(), Pid, Reason]),
-    {stop, Reason, State};
-handle_info({channel_internal_error, _Pid, _Reason}, State) ->
-    {noreply, send_error(#amqp_error{name = internal_error}, State)};
-handle_info(all_channels_terminated, State) ->
-    handle_all_channels_terminated(State);
-handle_info({channel_exit, Framing0, Reason},
-            State = #state{framing0 = Framing0}) ->
->>>>>>> 15ccb9cf
     {stop, {channel0_died, Reason}, State};
 handle_message(timeout, State) ->
     {stop, heartbeat_timeout, State}.
@@ -107,7 +84,6 @@
 closing_state_set(_ChannelCloseType, Reason, State) ->
     {ok, State#state{closing_reason = Reason}}.
 
-<<<<<<< HEAD
 channels_terminated(State = #state{closing_reason =
                                      {server_initiated_close, _, _}}) ->
     {ok, State#state{waiting_socket_close = true}};
@@ -123,145 +99,6 @@
 
 info_keys() ->
     ?INFO_KEYS.
-=======
-%%---------------------------------------------------------------------------
-%% Handling methods from broker
-%%---------------------------------------------------------------------------
-
-handle_method(#'connection.close'{} = Close, none, State) ->
-    {noreply, set_closing_state(abrupt,
-                                #closing{reason = server_initiated_close,
-                                         close  = Close},
-                                State)};
-handle_method(#'connection.close_ok'{}, none, State = #state{closing = Closing,
-                                                             sock = Sock}) ->
-    ok = rabbit_net:close(Sock),
-    #closing{from = From,
-             close = #'connection.close'{reply_code = ReplyCode}} = Closing,
-    case From of none -> ok;
-                 _    -> gen_server:reply(From, ok)
-    end,
-    if ReplyCode =:= 200 -> {stop, normal, State};
-       true              -> {stop, closing_to_reason(Closing), State}
-    end;
-
-handle_method(OtherMethod, _, State) ->
-    {noreply,
-     send_error(#amqp_error{name        = command_invalid,
-                            explanation = "unexpected method on channel 0",
-                            method      = element(1, OtherMethod)}, State)}.
-
-%%---------------------------------------------------------------------------
-%% Infos
-%%---------------------------------------------------------------------------
-
-i(type,              _)     -> network;
-i(server_properties, State) -> State#state.server_properties;
-i(is_closing,        State) -> State#state.closing =/= false;
-i(amqp_params,       State) -> State#state.params;
-i(channel_max,       State) -> State#state.channel_max;
-i(heartbeat,         State) -> State#state.heartbeat;
-i(sock,              State) -> State#state.sock;
-i(num_channels,      State) -> amqp_channels_manager:num_channels(
-                                 State#state.channels_manager);
-i(Item,             _State) -> throw({bad_argument, Item}).
-
-%%---------------------------------------------------------------------------
-%% Closing
-%%---------------------------------------------------------------------------
-
-%% Changes connection's state to closing.
-%%
-%% ChannelCloseType can be flush or abrupt
-%%
-%% The closing reason (Closing#closing.reason) can be one of the following
-%%     app_initiated_close - app has invoked the close/{1,3} command. In this
-%%         case the close field is the method to be sent to the server after all
-%%         the channels have terminated (and flushed); the from field is the
-%%         process that initiated the call and to whom the server must reply.
-%%         phase = terminate_channels | wait_close_ok
-%%     error - there was either an internal error or the server misbehaved.
-%%         close field is the method to be sent to the server after all channels
-%%         have been abruptly terminated (do not flush in this case).
-%%         phase = terminate_channels | wait_close_ok
-%%     server_initiated_close - server has sent 'connection.close'. close field
-%%         is the method sent by the server.
-%%         phase = terminate_channels | wait_socket_close
-%%
-%% The precedence of the closing MainReason's is as follows:
-%%     app_initiated_close, error, server_initiated_close
-%% (i.e.: a given reason can override the currently set one if it is later
-%% mentioned in the above list). We can rely on erlang's comparison of atoms
-%% for this.
-set_closing_state(ChannelCloseType, Closing, State = #state{closing = false}) ->
-    NewState = State#state{closing = Closing},
-    signal_connection_closing(ChannelCloseType, NewState),
-    NewState;
-%% Already closing, override situation
-set_closing_state(ChannelCloseType, NewClosing,
-                  State = #state{closing = CurClosing}) ->
-    #closing{reason = NewReason, close = NewClose} = NewClosing,
-    #closing{reason = CurReason} = CurClosing,
-    ResClosing =
-        if
-            %% Override (rely on erlang's comparison of atoms)
-            NewReason >= CurReason ->
-                %% Note that when overriding, we keep the current phase
-                CurClosing#closing{reason = NewReason, close = NewClose};
-            %% Do not override
-            true ->
-                CurClosing
-        end,
-    NewState = State#state{closing = ResClosing},
-    %% Do not override reason in channels (because it might cause channels
-    %% to exit with different reasons) but do cause them to close abruptly
-    %% if the new closing type requires it
-    case ChannelCloseType of
-        abrupt -> signal_connection_closing(abrupt, NewState);
-        _      -> ok
-    end,
-    NewState.
-
-signal_connection_closing(ChannelCloseType, #state{channels_manager = ChMgr,
-                                                   closing = Closing}) ->
-    amqp_channels_manager:signal_connection_closing(ChMgr, ChannelCloseType,
-                                                    closing_to_reason(Closing)).
-
-handle_all_channels_terminated(State = #state{closing = Closing}) ->
-    #state{closing = #closing{}} = State, % assertion
-    #closing{reason = Reason, close = Close} = Closing,
-    NewState =
-        case Reason of
-            server_initiated_close ->
-                do(#'connection.close_ok'{}, State),
-                erlang:send_after(?SOCKET_CLOSING_TIMEOUT, self(),
-                                  socket_closing_timeout),
-                State#state{closing =
-                    Closing#closing{phase = wait_socket_close}};
-            _ ->
-                do(Close, State),
-                erlang:send_after(?CLIENT_CLOSE_TIMEOUT, self(),
-                                  timeout_waiting_for_close_ok),
-                State#state{closing = Closing#closing{phase = wait_close_ok}}
-        end,
-    {noreply, NewState}.
-
-closing_to_reason(#closing{reason = Reason,
-                           close = #'connection.close'{reply_code = Code,
-                                                       reply_text = Text}}) ->
-    {Reason, Code, Text}.
-
-send_error(#amqp_error{} = AmqpError, State) ->
-    {true, 0, Close} =
-        rabbit_binary_generator:map_exception(0, AmqpError, ?PROTOCOL),
-    set_closing_state(abrupt, #closing{reason = error, close = Close}, State).
-
-handle_socket_closed(State = #state{closing = Closing = #closing{
-                                            phase = wait_socket_close}}) ->
-    {stop, closing_to_reason(Closing), State};
-handle_socket_closed(State) ->
-    {stop, socket_closed_unexpectedly, State}.
->>>>>>> 15ccb9cf
 
 %%---------------------------------------------------------------------------
 %% Handshake
